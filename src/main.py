--- conflicted
+++ resolved
@@ -166,16 +166,10 @@
     induc_ckpt_name = f"ind_{args.dataset}"
     rng_inducing = jax.random.PRNGKey(seed_inducing)
     # xinit = xtrain
-<<<<<<< HEAD
-    xinit = jnp.linspace(xtrain.min(), xtrain.max(), m_induc)[:,None]
-    # _, test_loader = get_dataloaders(train_dataset, test_dataset, min(m_induc,len(test_dataset)))
-    # xinit = next(iter(test_loader))[0]
-=======
     # xinit = jnp.linspace(xtrain.min(), xtrain.max(), m_induc)[:,None]
     _, test_loader = get_dataloaders(train_dataset, test_dataset, min(m_induc,len(test_dataset)))
     xinit = next(iter(test_loader))[0]
     winit = jnp.ones_like(xinit)
->>>>>>> 5b7f3668
 
     if args.mode in ["train_inducing", "full_pipeline"]:
         xoptimizer = optax.adam(lr_induc)
