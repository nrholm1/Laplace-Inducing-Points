import jax
import jax.numpy as jnp
import tensorflow_probability.substrates.jax as tfp

from src.ggn import ensure_symmetry, compute_ggn

def compute_curvature_approx(map_state, dataset, prior_std, w, full_set_size=None, return_Hinv=True):
    x, y = dataset
    GGN, flat_params_map, unravel_fn = compute_ggn(map_state, x, w, y, full_set_size=full_set_size)
    prior_precision = 1.0 / (prior_std**2)
    GGN += prior_precision * jnp.eye(GGN.shape[0])
    # GGN = ensure_symmetry(GGN)  # ! expensive, might not be needed
    if return_Hinv:
        return GGN, flat_params_map, unravel_fn
    else:
        return jnp.linalg.inv(GGN), flat_params_map, unravel_fn



def posterior_lla(map_state, prior_std, x, w, y=None, full_set_size=None, return_unravel_fn=False):
    # ! Use the inducing point predictions as labels if none are provided
    # todo handle this correctly!
    if y is None:
        y, logvar = jax.lax.stop_gradient(map_state.apply_fn(map_state.params, x))
    
<<<<<<< HEAD
    S_approx, flat_params_map, unravel_fn = compute_curvature_approx(map_state, 
                                                                     (x,y), 
                                                                     prior_std,
                                                                     full_set_size=full_set_size, 
                                                                     return_Hinv=False)

    posterior_dist = tfp.distributions.MultivariateNormalFullCovariance(
            loc=flat_params_map.astype(jnp.float64), # todo: cast to f64 or other to f32?
            covariance_matrix=S_approx
        )
=======
    H_approx, flat_params_map, unravel_fn = compute_curvature_approx(
        map_state, (x, y), prior_std, w, full_set_size=full_set_size, return_Hinv=False
    )

    posterior_dist = tfp.distributions.MultivariateNormalFullCovariance(
        loc=flat_params_map.astype(jnp.float64),
        covariance_matrix=H_approx
    )
>>>>>>> 5b7f3668
    if return_unravel_fn:
        return posterior_dist, unravel_fn
    return posterior_dist


def predict_lla(map_state, xnew, x, w, y=None, prior_std=1.0, full_set_size=None):
    # ! Use inducing point predictions as labels if none are provided
    # todo handle this correctly!
    if y is None:
        y, logvar = jax.lax.stop_gradient(map_state.apply_fn(map_state.params, x))
    
<<<<<<< HEAD
    S_approx, flat_params_map, unravel_fn = compute_curvature_approx(map_state, 
                                                                     (x,y), 
                                                                     prior_std,
                                                                     full_set_size=full_set_size, 
                                                                     return_Hinv=False)
=======
    H_approx, flat_params_map, unravel_fn = compute_curvature_approx(
        map_state, (x, y), prior_std, w, full_set_size=full_set_size, return_Hinv=False
    )
>>>>>>> 5b7f3668
    
    @jax.jit
    def flat_apply_fn(flat_p, inputs):
        p = unravel_fn(flat_p)
        mu_batched, logvar_batched = map_state.apply_fn(p, inputs)
        return mu_batched
    
    @jax.jit
    def per_datum_jacobian(xi):
        return jax.grad(lambda fp: flat_apply_fn(fp, xi[None]).squeeze())(flat_params_map)
    
    Jnew = jax.vmap(per_datum_jacobian)(xnew)
    f_mean = flat_apply_fn(flat_params_map, xnew).squeeze(axis=-1)
    
    @jax.jit
    def per_datum_cov(Ji):
        return Ji @ S_approx @ Ji.T
    f_cov = jax.vmap(per_datum_cov)(Jnew)
    f_cov = jnp.diag(f_cov)
    
    assert jnp.all(jnp.linalg.eigvals(f_cov) > 0), "Covariance matrix not PD!"
    
    return tfp.distributions.MultivariateNormalFullCovariance(
        loc=f_mean,
        covariance_matrix=f_cov
    )<|MERGE_RESOLUTION|>--- conflicted
+++ resolved
@@ -23,27 +23,14 @@
     if y is None:
         y, logvar = jax.lax.stop_gradient(map_state.apply_fn(map_state.params, x))
     
-<<<<<<< HEAD
-    S_approx, flat_params_map, unravel_fn = compute_curvature_approx(map_state, 
-                                                                     (x,y), 
-                                                                     prior_std,
-                                                                     full_set_size=full_set_size, 
-                                                                     return_Hinv=False)
-
-    posterior_dist = tfp.distributions.MultivariateNormalFullCovariance(
-            loc=flat_params_map.astype(jnp.float64), # todo: cast to f64 or other to f32?
-            covariance_matrix=S_approx
-        )
-=======
-    H_approx, flat_params_map, unravel_fn = compute_curvature_approx(
+    S_approx, flat_params_map, unravel_fn = compute_curvature_approx(
         map_state, (x, y), prior_std, w, full_set_size=full_set_size, return_Hinv=False
     )
 
     posterior_dist = tfp.distributions.MultivariateNormalFullCovariance(
         loc=flat_params_map.astype(jnp.float64),
-        covariance_matrix=H_approx
+        covariance_matrix=S_approx
     )
->>>>>>> 5b7f3668
     if return_unravel_fn:
         return posterior_dist, unravel_fn
     return posterior_dist
@@ -55,17 +42,9 @@
     if y is None:
         y, logvar = jax.lax.stop_gradient(map_state.apply_fn(map_state.params, x))
     
-<<<<<<< HEAD
-    S_approx, flat_params_map, unravel_fn = compute_curvature_approx(map_state, 
-                                                                     (x,y), 
-                                                                     prior_std,
-                                                                     full_set_size=full_set_size, 
-                                                                     return_Hinv=False)
-=======
-    H_approx, flat_params_map, unravel_fn = compute_curvature_approx(
+    S_approx, flat_params_map, unravel_fn = compute_curvature_approx(
         map_state, (x, y), prior_std, w, full_set_size=full_set_size, return_Hinv=False
     )
->>>>>>> 5b7f3668
     
     @jax.jit
     def flat_apply_fn(flat_p, inputs):
