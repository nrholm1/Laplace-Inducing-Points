map:
  batch_size: 32
  epochs_map: 2000
  lr_map: 0.001
  alpha: 0.5
  seed: 127831678241
inducing:
<<<<<<< HEAD
  m_induc: 50
  epochs_induc: 250
  lr_induc: 0.01
  alpha: 0.5
  mc_samples: 5
  seed: 31415926502
=======
  m_induc: 30
  epochs_induc: 200
  lr_induc: 0.01
  alpha: 0.5
  mc_samples: 10
  seed: 3141592650
>>>>>>> 5b7f3668
<|MERGE_RESOLUTION|>--- conflicted
+++ resolved
@@ -5,18 +5,9 @@
   alpha: 0.5
   seed: 127831678241
 inducing:
-<<<<<<< HEAD
   m_induc: 50
   epochs_induc: 250
   lr_induc: 0.01
   alpha: 0.5
   mc_samples: 5
-  seed: 31415926502
-=======
-  m_induc: 30
-  epochs_induc: 200
-  lr_induc: 0.01
-  alpha: 0.5
-  mc_samples: 10
-  seed: 3141592650
->>>>>>> 5b7f3668
+  seed: 31415926502